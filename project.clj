--- conflicted
+++ resolved
@@ -1,8 +1,4 @@
-<<<<<<< HEAD
-(defproject com.vodori/missing "0.1.1"
-=======
 (defproject com.vodori/missing "0.1.2-SNAPSHOT"
->>>>>>> bbc07542
   :description "A utility library for Clojure of functions and macros that are frequently missed and recreated."
 
   :url
